# Seed needs to be set at top of yaml, before objects with parameters are made
seed: 1234
__set_seed: !apply:torch.manual_seed [!ref <seed>]

# Data files
data_folder: !PLACEHOLDER

# Neural Parameters
N_epochs: 10
N_batch: 1
lr: 0.002

# Model parameters
activation: !name:torch.nn.LeakyReLU
rnn_layers: 1
rnn_neurons: 128
rnn_bidirectional: True

# token infomation
<<<<<<< HEAD
bos: 42
eos: 42
blank: 42

train_loader: !new:speechbrain.data_io.data_io.DataLoaderFactory
    csv_file: !ref <csv_train>
    batch_size: !ref <N_batch>
    csv_read: [char, phn]
    sentence_sorting: ascending
=======
eos_bos_index: 42

char_encoder: !new:speechbrain.data_io.encoder.TextEncoder
label_encoder: !new:speechbrain.data_io.encoder.TextEncoder

common_dynamic_items:
    char_list:
        func: !name:speechbrain.utils.data_utils.split_by_whitespace
        argkeys: [char]
    char_encoded:
        func: !ref <char_encoder.encode_sequence_torch>
        argkeys: [char_list]
    phn_list:
        func: !name:speechbrain.utils.data_utils.split_by_whitespace
        argkeys: [phn]
    phn_encoded:
        func: !ref <label_encoder.encode_sequence>
        argkeys: [phn_list]
    phn_encoded_eos:
        func: !new:speechbrain.utils.data_utils.FuncPipeline
            - !ref <label_encoder.append_eos_index>
            - !name:speechbrain.data_io.data_io.to_longTensor
        argkeys: [phn_encoded]
    phn_encoded_bos:
        func: !new:speechbrain.utils.data_utils.FuncPipeline
            - !ref <label_encoder.prepend_bos_index>
            - !name:speechbrain.data_io.data_io.to_longTensor
        argkeys: [phn_encoded]
common_output_keys: ["id", "char_encoded", "phn_encoded_eos", "phn_encoded_bos"]

train_data: !apply:speechbrain.data_io.dataset.DynamicItemDataset.from_json
    json_path: !ref <data_folder>/train.json
>>>>>>> 158e844a
    replacements:
        data_root: !ref <data_folder>
    dynamic_items: !ref <common_dynamic_items>
    output_keys: !ref <common_output_keys>

valid_data: !apply:speechbrain.data_io.dataset.DynamicItemDataset.from_json
    json_path: !ref <data_folder>/dev.json
    replacements:
        data_root: !ref <data_folder>
    dynamic_items: !ref <common_dynamic_items>
    output_keys: !ref <common_output_keys>

enc: !new:speechbrain.nnet.RNN.LSTM
    input_shape: [null, null, 128]
    bidirectional: True
    hidden_size: 64
    num_layers: 1
    dropout: 0.0

lin: !new:speechbrain.nnet.linear.Linear
    input_size: !ref <rnn_neurons>
    n_neurons: 44  # 42 phonemes + 1 eos
    bias: False

encoder_emb: !new:speechbrain.nnet.embedding.Embedding
    num_embeddings: 28  # 27 chars + 1 bos
    embedding_dim: 128

emb: !new:speechbrain.nnet.embedding.Embedding
    num_embeddings: 44  # 42 phonemes + 1 bos
    embedding_dim: 128

dec: !new:speechbrain.nnet.RNN.AttentionalRNNDecoder
    enc_dim: 128
    input_size: 128
    rnn_type: gru
    attn_type: content
    hidden_size: !ref <rnn_neurons>
    attn_dim: !ref <rnn_neurons>
    num_layers: 1

softmax: !new:speechbrain.nnet.activations.Softmax
    apply_log: True

modules:
    enc: !ref <enc>
    emb: !ref <emb>
    dec: !ref <dec>
    lin: !ref <lin>

opt_class: !name:torch.optim.Adam
    lr: !ref <lr>

searcher: !new:speechbrain.decoders.seq2seq.S2SRNNGreedySearcher
    embedding: !ref <emb>
    decoder: !ref <dec>
    linear: !ref <lin>
<<<<<<< HEAD
    bos_index: !ref <bos>
    eos_index: !ref <eos>
    blank_index: !ref <blank>
=======
    bos_index: !ref <eos_bos_index>
    eos_index: !ref <eos_bos_index>
>>>>>>> 158e844a
    min_decode_ratio: 0
    max_decode_ratio: 0.1

compute_cost: !name:speechbrain.nnet.losses.nll_loss

per_stats: !name:speechbrain.utils.metric_stats.ErrorRateStats<|MERGE_RESOLUTION|>--- conflicted
+++ resolved
@@ -17,17 +17,6 @@
 rnn_bidirectional: True
 
 # token infomation
-<<<<<<< HEAD
-bos: 42
-eos: 42
-blank: 42
-
-train_loader: !new:speechbrain.data_io.data_io.DataLoaderFactory
-    csv_file: !ref <csv_train>
-    batch_size: !ref <N_batch>
-    csv_read: [char, phn]
-    sentence_sorting: ascending
-=======
 eos_bos_index: 42
 
 char_encoder: !new:speechbrain.data_io.encoder.TextEncoder
@@ -60,7 +49,6 @@
 
 train_data: !apply:speechbrain.data_io.dataset.DynamicItemDataset.from_json
     json_path: !ref <data_folder>/train.json
->>>>>>> 158e844a
     replacements:
         data_root: !ref <data_folder>
     dynamic_items: !ref <common_dynamic_items>
@@ -118,14 +106,8 @@
     embedding: !ref <emb>
     decoder: !ref <dec>
     linear: !ref <lin>
-<<<<<<< HEAD
-    bos_index: !ref <bos>
-    eos_index: !ref <eos>
-    blank_index: !ref <blank>
-=======
     bos_index: !ref <eos_bos_index>
     eos_index: !ref <eos_bos_index>
->>>>>>> 158e844a
     min_decode_ratio: 0
     max_decode_ratio: 0.1
 
