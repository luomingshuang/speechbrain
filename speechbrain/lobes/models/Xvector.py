"""A popular speaker recognition and diarization model.

Authors
 * Nauman Dawalatabad 2020
 * Mirco Ravanelli 2020
"""

# import os
import torch  # noqa: F401
import speechbrain as sb


class Xvector(sb.nnet.containers.Sequential):
    """This model extracts XVectors for speaker recognition and diarization.

    Arguments
    ---------
    input_shape : tuple
        Expected shape of an example input.
    activation : torch class
        A class for constructing the activation layers.
    tdnn_blocks : int
        Number of time delay neural (TDNN) layers.
    tdnn_channels : list of ints
        Output channels for TDNN layer.
    tdnn_kernel_sizes : list of ints
        List of kernel sizes for each TDNN layer.
    tdnn_dilations : list of ints
        List of dialations for kernels in each TDNN layer.
    lin_neurons : int
        Number of neurons in linear layers.

    Example
    -------
    >>> input_feats = torch.rand([5, 10, 24])
    >>> compute_xvect = Xvector(input_shape=input_feats.shape)
    >>> outputs = compute_xvect(input_feats)
    >>> outputs.shape
    torch.Size([5, 1, 512])
    """

    def __init__(
        self,
        input_shape,
        activation=torch.nn.LeakyReLU,
        tdnn_blocks=5,
        tdnn_channels=[512, 512, 512, 512, 1500],
        tdnn_kernel_sizes=[5, 3, 3, 1, 1],
        tdnn_dilations=[1, 2, 3, 1, 1],
        lin_neurons=512,
    ):
        super().__init__(input_shape=input_shape)

        if tdnn_blocks > 0:
            self.append(sb.nnet.Sequential, layer_name="TDNN")

        # TDNN layers
        for block_index in range(tdnn_blocks):
<<<<<<< HEAD
            block_name = f"block_{block_index}"
            self.TDNN.append(sb.nnet.Sequential, layer_name=block_name)
            self.TDNN[block_name].append(
                sb.nnet.Conv1d,
=======
            self.append(
                sb.nnet.CNN.Conv1d,
>>>>>>> df974e7b
                out_channels=tdnn_channels[block_index],
                kernel_size=tdnn_kernel_sizes[block_index],
                dilation=tdnn_dilations[block_index],
                layer_name="conv",
            )
<<<<<<< HEAD
            self.TDNN[block_name].append(activation(), layer_name="act")
            self.TDNN[block_name].append(sb.nnet.BatchNorm1d, layer_name="norm")

        # Statistical pooling
        self.append(sb.nnet.StatisticsPooling(), layer_name="stats_pool")

        # Final linear transformation
        self.append(
            sb.nnet.Linear, n_neurons=lin_neurons, bias=True, layer_name="out"
        )
=======
            self.append(activation())
            self.append(sb.nnet.normalization.BatchNorm1d)

        # Statistical pooling
        self.append(sb.nnet.pooling.StatisticsPooling())

        # Final linear transformation
        self.append(sb.nnet.linear.Linear, n_neurons=lin_neurons, bias=True)
>>>>>>> df974e7b


class Classifier(sb.nnet.containers.Sequential):
    """This class implements the last MLP on the top of xvector features.

    Arguments
    ---------
    input_shape : tuple
        Expected shape of an example input.
    activation : torch class
        A class for constructing the activation layers.
    lin_blocks : int
        Number of linear layers.
    lin_neurons : int
        Number of neurons in linear layers.
    out_neurons : int
        Number of ouput neurons.

    Example
    -------
    >>> input_feats = torch.rand([5, 10, 24])
    >>> compute_xvect = Xvector(input_shape=input_feats.shape)
    >>> xvects = compute_xvect(input_feats)
    >>> classify = Classifier(input_shape=xvects.shape)
    >>> output = classify(xvects)
    >>> output.shape
    torch.Size([5, 1, 1211])
    """

    def __init__(
        self,
        input_shape,
        activation=torch.nn.LeakyReLU,
        lin_blocks=1,
        lin_neurons=512,
        out_neurons=1211,
    ):
        super().__init__(input_shape=input_shape)

        self.append(activation(), layer_name="act")
        self.append(sb.nnet.BatchNorm1d, layer_name="norm")

<<<<<<< HEAD
        if lin_blocks > 0:
            self.append(sb.nnet.Sequential, layer_name="DNN")

        for block_index in range(lin_blocks):
            block_name = f"block_{block_index}"
            self.DNN.append(sb.nnet.Sequential, layer_name=block_name)
            self.DNN[block_name].append(
                sb.nnet.Linear,
                n_neurons=lin_neurons,
                bias=True,
                layer_name="linear",
            )
            self.DNN[block_name].append(activation(), layer_name="act")
            self.DNN[block_name].append(sb.nnet.BatchNorm1d, layer_name="norm")

        # Final Softmax classifier
        self.append(
            sb.nnet.Linear, n_neurons=out_neurons, bias=True, layer_name="out"
        )
        self.append(sb.nnet.Softmax(apply_log=True), layer_name="softmax")
=======
        self.append(activation())
        self.append(sb.nnet.normalization.BatchNorm1d)

        for block_index in range(lin_blocks):
            self.append(sb.nnet.linear.Linear, n_neurons=lin_neurons, bias=True)
            self.append(activation())
            self.append(sb.nnet.normalization.BatchNorm1d)

        # Final Softmax classifier
        self.append(sb.nnet.linear.Linear, n_neurons=out_neurons, bias=True)
        self.append(sb.nnet.activations.Softmax(apply_log=True))
>>>>>>> df974e7b


class Discriminator(sb.nnet.Sequential):
    """This class implements a discriminator on the top of xvector features.

    Arguments
    ---------
    device : str
        Device used e.g. "cpu" or "cuda"
    activation : torch class
        A class for constructing the activation layers.
    lin_blocks : int
        Number of linear layers.
    lin_neurons : int
        Number of neurons in linear layers.

    Example
    -------
    >>> input_feats = torch.rand([5, 10, 24])
    >>> compute_xvect = Xvector(input_feats.shape)
    >>> xvects = compute_xvect(input_feats)
    >>> classify = Classifier(xvects.shape)
    >>> output = classify(xvects)
    >>> output.shape
    torch.Size([5, 1, 1211])
    """

    def __init__(
        self,
        input_shape,
        activation=torch.nn.LeakyReLU,
        lin_blocks=1,
        lin_neurons=512,
        out_neurons=1,
    ):
        super().__init__(input_shape=input_shape)

        if lin_blocks > 0:
            self.append(sb.nnet.Sequential, layer_name="DNN")

        for block_index in range(lin_blocks):
            block_name = f"block_{block_index}"
            self.DNN.append(sb.nnet.Sequential, layer_name=block_name)
            self.DNN[block_name].append(
                sb.nnet.Linear,
                n_neurons=lin_neurons,
                bias=True,
                combine_dims=False,
                layer_name="linear",
            )
<<<<<<< HEAD
            self.DNN[block_name].append(sb.nnet.BatchNorm1d, layer_name="norm")
            self.DNN[block_name].append(activation(), layer_name="act")

        # Final Layer (sigmoid not included)
        self.append(sb.nnet.Linear, n_neurons=out_neurons, layer_name="out")
=======
            self.append(sb.nnet.normalization.BatchNorm1d)
            self.append(activation())

        # Final Layer (sigmoid not included)
        self.append(sb.nnet.linear.Linear, n_neurons=out_neurons)
>>>>>>> df974e7b
<|MERGE_RESOLUTION|>--- conflicted
+++ resolved
@@ -52,45 +52,33 @@
         super().__init__(input_shape=input_shape)
 
         if tdnn_blocks > 0:
-            self.append(sb.nnet.Sequential, layer_name="TDNN")
+            self.append(sb.nnet.containers.Sequential, layer_name="TDNN")
 
         # TDNN layers
         for block_index in range(tdnn_blocks):
-<<<<<<< HEAD
             block_name = f"block_{block_index}"
-            self.TDNN.append(sb.nnet.Sequential, layer_name=block_name)
+            self.TDNN.append(
+                sb.nnet.containers.Sequential, layer_name=block_name
+            )
             self.TDNN[block_name].append(
-                sb.nnet.Conv1d,
-=======
-            self.append(
                 sb.nnet.CNN.Conv1d,
->>>>>>> df974e7b
                 out_channels=tdnn_channels[block_index],
                 kernel_size=tdnn_kernel_sizes[block_index],
                 dilation=tdnn_dilations[block_index],
                 layer_name="conv",
             )
-<<<<<<< HEAD
             self.TDNN[block_name].append(activation(), layer_name="act")
-            self.TDNN[block_name].append(sb.nnet.BatchNorm1d, layer_name="norm")
+            self.TDNN[block_name].append(
+                sb.nnet.normalization.BatchNorm1d, layer_name="norm"
+            )
 
         # Statistical pooling
-        self.append(sb.nnet.StatisticsPooling(), layer_name="stats_pool")
+        self.append(sb.nnet.pooling.StatisticsPooling(), layer_name="stat_pool")
 
         # Final linear transformation
         self.append(
-            sb.nnet.Linear, n_neurons=lin_neurons, bias=True, layer_name="out"
+            sb.nnet.linear.Linear, n_neurons=lin_neurons, layer_name="out"
         )
-=======
-            self.append(activation())
-            self.append(sb.nnet.normalization.BatchNorm1d)
-
-        # Statistical pooling
-        self.append(sb.nnet.pooling.StatisticsPooling())
-
-        # Final linear transformation
-        self.append(sb.nnet.linear.Linear, n_neurons=lin_neurons, bias=True)
->>>>>>> df974e7b
 
 
 class Classifier(sb.nnet.containers.Sequential):
@@ -131,45 +119,37 @@
         super().__init__(input_shape=input_shape)
 
         self.append(activation(), layer_name="act")
-        self.append(sb.nnet.BatchNorm1d, layer_name="norm")
-
-<<<<<<< HEAD
+        self.append(sb.nnet.normalization.BatchNorm1d, layer_name="norm")
+
         if lin_blocks > 0:
-            self.append(sb.nnet.Sequential, layer_name="DNN")
+            self.append(sb.nnet.containers.Sequential, layer_name="DNN")
 
         for block_index in range(lin_blocks):
             block_name = f"block_{block_index}"
-            self.DNN.append(sb.nnet.Sequential, layer_name=block_name)
-            self.DNN[block_name].append(
-                sb.nnet.Linear,
+            self.DNN.append(
+                sb.nnet.containers.Sequential, layer_name=block_name
+            )
+            self.DNN[block_name].append(
+                sb.nnet.linear.Linear,
                 n_neurons=lin_neurons,
                 bias=True,
                 layer_name="linear",
             )
             self.DNN[block_name].append(activation(), layer_name="act")
-            self.DNN[block_name].append(sb.nnet.BatchNorm1d, layer_name="norm")
+            self.DNN[block_name].append(
+                sb.nnet.normalization.BatchNorm1d, layer_name="norm"
+            )
 
         # Final Softmax classifier
         self.append(
-            sb.nnet.Linear, n_neurons=out_neurons, bias=True, layer_name="out"
+            sb.nnet.linear.Linear, n_neurons=out_neurons, layer_name="out"
         )
-        self.append(sb.nnet.Softmax(apply_log=True), layer_name="softmax")
-=======
-        self.append(activation())
-        self.append(sb.nnet.normalization.BatchNorm1d)
-
-        for block_index in range(lin_blocks):
-            self.append(sb.nnet.linear.Linear, n_neurons=lin_neurons, bias=True)
-            self.append(activation())
-            self.append(sb.nnet.normalization.BatchNorm1d)
-
-        # Final Softmax classifier
-        self.append(sb.nnet.linear.Linear, n_neurons=out_neurons, bias=True)
-        self.append(sb.nnet.activations.Softmax(apply_log=True))
->>>>>>> df974e7b
-
-
-class Discriminator(sb.nnet.Sequential):
+        self.append(
+            sb.nnet.activations.Softmax(apply_log=True), layer_name="softmax"
+        )
+
+
+class Discriminator(sb.nnet.containers.Sequential):
     """This class implements a discriminator on the top of xvector features.
 
     Arguments
@@ -205,28 +185,26 @@
         super().__init__(input_shape=input_shape)
 
         if lin_blocks > 0:
-            self.append(sb.nnet.Sequential, layer_name="DNN")
+            self.append(sb.nnet.containers.Sequential, layer_name="DNN")
 
         for block_index in range(lin_blocks):
             block_name = f"block_{block_index}"
-            self.DNN.append(sb.nnet.Sequential, layer_name=block_name)
-            self.DNN[block_name].append(
-                sb.nnet.Linear,
+            self.DNN.append(
+                sb.nnet.containers.Sequential, layer_name=block_name
+            )
+            self.DNN[block_name].append(
+                sb.nnet.linear.Linear,
                 n_neurons=lin_neurons,
                 bias=True,
                 combine_dims=False,
                 layer_name="linear",
             )
-<<<<<<< HEAD
-            self.DNN[block_name].append(sb.nnet.BatchNorm1d, layer_name="norm")
+            self.DNN[block_name].append(
+                sb.nnet.normalization.BatchNorm1d, layer_name="norm"
+            )
             self.DNN[block_name].append(activation(), layer_name="act")
 
         # Final Layer (sigmoid not included)
-        self.append(sb.nnet.Linear, n_neurons=out_neurons, layer_name="out")
-=======
-            self.append(sb.nnet.normalization.BatchNorm1d)
-            self.append(activation())
-
-        # Final Layer (sigmoid not included)
-        self.append(sb.nnet.linear.Linear, n_neurons=out_neurons)
->>>>>>> df974e7b
+        self.append(
+            sb.nnet.linear.Linear, n_neurons=out_neurons, layer_name="out"
+        )