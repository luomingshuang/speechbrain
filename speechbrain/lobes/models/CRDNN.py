"""A popular speech model.

Authors
 * Mirco Ravanelli 2020
 * Peter Plantinga 2020
 * Ju-Chieh Chou 2020
 * Titouan Parcollet 2020
 * Abdel 2020
"""
import torch
import speechbrain as sb


class CRDNN(sb.nnet.containers.Sequential):
    """This model is a combination of CNNs, RNNs, and DNNs.

    The default CNN model is based on VGG.

    Arguments
    ---------
    input_shape : tuple
        The shape of an example expected input.
    activation : torch class
        A class used for constructing the activation layers. For cnn and dnn.
    dropout : float
        Neuron dropout rate, applied to cnn, rnn, and dnn.
    cnn_blocks : int
        The number of convolutional neural blocks to include.
    cnn_channels : list of ints
        A list of the number of output channels for each cnn block.
    cnn_kernelsize : tuple of ints
        The size of the convolutional kernels.
    time_pooling : bool
        Whether to pool the utterance on the time axis before the LiGRU.
    time_pooling_size : int
        The number of elements to pool on the time axis.
    time_pooling_stride : int
        The number of elements to increment by when iterating the time axis.
    using_2d_pooling: bool
        Whether using a 2D or 1D pooling after each cnn block.
    inter_layer_pooling_size : list of ints
        A list of the number of pooling for each cnn block.
    rnn_class : torch class
        The type of rnn to use in CRDNN network (LiGRU, LSTM, GRU, RNN)
    rnn_layers : int
        The number of recurrent LiGRU layers to include.
    rnn_neurons : int
        Number of neurons in each layer of the LiGRU.
    rnn_bidirectional : bool
        Whether this model will process just forward or both directions.
    dnn_blocks : int
        The number of linear neural blocks to include.
    dnn_neurons : int
        The number of neurons in the linear layers.
    projection_dim : int
        The number of neurons in the projection layer.
        This layer is used to reduce the size of the flatened
        representation obtained after the CNN blocks.

    Example
    -------
    >>> inputs = torch.rand([10, 120, 60])
    >>> model = CRDNN(input_shape=inputs.shape)
    >>> outputs = model(inputs)
    >>> outputs.shape
    torch.Size([10, 120, 512])
    """

    def __init__(
        self,
        input_shape,
        activation=torch.nn.LeakyReLU,
        dropout=0.15,
        cnn_blocks=2,
        cnn_channels=[128, 256],
        cnn_kernelsize=(3, 3),
        time_pooling=False,
        time_pooling_size=2,
        freq_pooling_size=2,
        rnn_class=sb.nnet.RNN.LiGRU,
        inter_layer_pooling_size=[2, 2],
        using_2d_pooling=False,
        rnn_layers=4,
        rnn_neurons=512,
        rnn_bidirectional=True,
        rnn_re_init=False,
        dnn_blocks=2,
        dnn_neurons=512,
        projection_dim=-1,
    ):
        super().__init__(input_shape)

        for block_index in range(cnn_blocks):
            self.append(
                sb.nnet.CNN.Conv2d,
                out_channels=cnn_channels[block_index],
                kernel_size=cnn_kernelsize,
            )
            self.append(sb.nnet.normalization.LayerNorm)
            self.append(activation())
            self.append(
                sb.nnet.CNN.Conv2d,
                out_channels=cnn_channels[block_index],
                kernel_size=cnn_kernelsize,
            )
            self.append(sb.nnet.normalization.LayerNorm)
            self.append(activation())

            if not using_2d_pooling:
                self.append(
                    sb.nnet.pooling.Pooling1d(
                        pool_type="max",
                        input_dims=4,
                        kernel_size=inter_layer_pooling_size[block_index],
                        pool_axis=2,
                    )
                )
            else:
                self.append(
                    sb.nnet.pooling.Pooling2d(
                        pool_type="max",
                        kernel_size=(
                            inter_layer_pooling_size[block_index],
                            inter_layer_pooling_size[block_index],
                        ),
                        pool_axis=(1, 2),
                    )
                )

            self.append(sb.nnet.dropout.Dropout2d(drop_rate=dropout))

        if time_pooling:
            self.append(
<<<<<<< HEAD
                Pooling1d(
                    pool_type="max",
                    input_dims=4,
                    kernel_size=time_pooling_size,
                    pool_axis=1,
=======
                sb.nnet.pooling.Pooling1d(
                    pool_type="max", kernel_size=time_pooling_size, pool_axis=1,
>>>>>>> 2af66441
                )
            )

        # This projection helps reducing the number of parameters
        # when using large number of CNN filters.
        # Large numbers of CNN filters + large features
        # often lead to very large flattened layers
        # This layer projects it back to something reasonable
        if projection_dim != -1:
            self.append(
                sb.nnet.linear.Linear,
                n_neurons=projection_dim,
                bias=True,
                combine_dims=True,
            )
            self.append(sb.nnet.normalization.LayerNorm)
            self.append(activation())

        if rnn_layers > 0:
            self.append(
                rnn_class,
                hidden_size=rnn_neurons,
                num_layers=rnn_layers,
                dropout=dropout,
                bidirectional=rnn_bidirectional,
                re_init=rnn_re_init,
            )

        for block_index in range(dnn_blocks):
            self.append(sb.nnet.linear.Linear, n_neurons=dnn_neurons, bias=True)
            self.append(sb.nnet.normalization.BatchNorm1d)
            self.append(activation())
            self.append(torch.nn.Dropout(p=dropout))<|MERGE_RESOLUTION|>--- conflicted
+++ resolved
@@ -131,16 +131,11 @@
 
         if time_pooling:
             self.append(
-<<<<<<< HEAD
-                Pooling1d(
+                sb.nnet.pooling.Pooling1d(
                     pool_type="max",
                     input_dims=4,
                     kernel_size=time_pooling_size,
                     pool_axis=1,
-=======
-                sb.nnet.pooling.Pooling1d(
-                    pool_type="max", kernel_size=time_pooling_size, pool_axis=1,
->>>>>>> 2af66441
                 )
             )
 
