--- conflicted
+++ resolved
@@ -224,46 +224,20 @@
         Length of each target sequence.
     blank_index : int
         The location of the blank symbol among the character indexes.
-<<<<<<< HEAD
     reduction : str
-        What reduction to apply to the output. 'mean', 'sum', 'batch', 'none'.
+        What reduction to apply to the output. 'mean', 'sum', 'batch',
+        'batchmean', 'none'.
         See pytorch for 'mean', 'sum', 'none'. The 'batch' option returns
-        one loss per item in the batch.
-=======
-    reduction: str
-        Specifies the reduction to apply to the output: 'none' | 'mean' | 'batchmean' | 'sum'.
->>>>>>> 03acb3c5
+        one loss per item in the batch, 'batchmean' returns sum / batch size.
     """
     input_lens = (input_lens * log_probs.shape[1]).int()
     target_lens = (target_lens * targets.shape[1]).int()
     log_probs = log_probs.transpose(0, 1)
 
-<<<<<<< HEAD
-    if reduction == "batch":
-        loss = torch.nn.functional.ctc_loss(
-            log_probs,
-            targets,
-            input_lens,
-            target_lens,
-            blank_index,
-            zero_infinity=True,
-            reduction="none",
-        )
-        N = loss.size(0)
-        return loss.view(N, -1).sum(1) / target_lens.view(N, -1).sum(1)
-    else:
-        return torch.nn.functional.ctc_loss(
-            log_probs,
-            targets,
-            input_lens,
-            target_lens,
-            blank_index,
-            zero_infinity=True,
-            reduction=reduction,
-        )
-=======
     if reduction == "batchmean":
         reduction_loss = "sum"
+    elif reduction == "batch":
+        reduction_loss = "none"
     else:
         reduction_loss = reduction
     loss = torch.nn.functional.ctc_loss(
@@ -275,10 +249,12 @@
         zero_infinity=True,
         reduction=reduction_loss,
     )
->>>>>>> 03acb3c5
 
     if reduction == "batchmean":
         return loss / targets.shape[0]
+    elif reduction == "batch":
+        N = loss.size(0)
+        return loss.view(N, -1).sum(1) / target_lens.view(N, -1).sum(1)
     else:
         return loss
 
@@ -298,14 +274,10 @@
         Length of each utterance for computing true error with a mask.
     allowed_len_diff : int
         Length difference that will be tolerated before raising an exception.
-<<<<<<< HEAD
     reduction : str
-        Two options are 'mean' and 'batch', where 'mean' returns a single
-        value, and 'batch' returns one per item.
-=======
-    reduction: str
-        Specifies the reduction to apply to the output: 'mean' | 'batchmean' | 'sum'.
->>>>>>> 03acb3c5
+        Options are 'mean', 'batch', 'batchmean', 'sum'.
+        See pytorch for 'mean', 'sum'. The 'batch' option returns
+        one loss per item in the batch, 'batchmean' returns sum / batch size.
 
     Example
     -------
@@ -335,14 +307,10 @@
         Length of each utterance for computing true error with a mask.
     allowed_len_diff : int
         Length difference that will be tolerated before raising an exception.
-<<<<<<< HEAD
     reduction : str
-        Two options are 'mean' and 'batch', where 'mean' returns a single
-        value, and 'batch' returns one per item.
-=======
-    reduction: str
-        Specifies the reduction to apply to the output: 'mean' | 'batchmean' | 'sum'.
->>>>>>> 03acb3c5
+        Options are 'mean', 'batch', 'batchmean', 'sum'.
+        See pytorch for 'mean', 'sum'. The 'batch' option returns
+        one loss per item in the batch, 'batchmean' returns sum / batch size.
 
     Example
     -------
@@ -374,8 +342,9 @@
     allowed_len_diff : int
         Length difference that will be tolerated before raising an exception.
     reduction : str
-        Two options are 'mean' and 'batch', where 'mean' returns a single
-        value, and 'batch' returns one per item.
+        Options are 'mean', 'batch', 'batchmean', 'sum'.
+        See pytorch for 'mean', 'sum'. The 'batch' option returns
+        one loss per item in the batch, 'batchmean' returns sum / batch size.
 
     Example
     -------
@@ -418,14 +387,10 @@
         Length of each utterance, if frame-level loss is desired.
     allowed_len_diff : int
         Length difference that will be tolerated before raising an exception.
-<<<<<<< HEAD
     reduction : str
-        Two options are 'mean' and 'batch', where 'mean' returns a single
-        value, and 'batch' returns one per item.
-=======
-    reduction: str
-        Specifies the reduction to apply to the output: 'mean' | 'batchmean' | 'sum'.
->>>>>>> 03acb3c5
+        Options are 'mean', 'batch', 'batchmean', 'sum'.
+        See pytorch for 'mean', 'sum'. The 'batch' option returns
+        one loss per item in the batch, 'batchmean' returns sum / batch size.
 
     Example
     -------
@@ -448,8 +413,6 @@
         length,
         label_smoothing=label_smoothing,
         reduction=reduction,
-<<<<<<< HEAD
-=======
     )
 
 
@@ -484,7 +447,9 @@
     allowed_len_diff : int
         Length difference that will be tolerated before raising an exception.
     reduction: str
-        Specifies the reduction to apply to the output: 'mean' | 'batchmean' | 'sum'.
+        Options are 'mean', 'batch', 'batchmean', 'sum'.
+        See pytorch for 'mean', 'sum'. The 'batch' option returns
+        one loss per item in the batch, 'batchmean' returns sum / batch size.
 
     Example
     -------
@@ -511,7 +476,6 @@
         length,
         label_smoothing=label_smoothing,
         reduction=reduction,
->>>>>>> 03acb3c5
     )
 
 
@@ -538,14 +502,10 @@
         Length of each utterance, if frame-level loss is desired.
     allowed_len_diff : int
         Length difference that will be tolerated before raising an exception.
-<<<<<<< HEAD
     reduction : str
-        Two options are 'mean' and 'batch', where 'mean' returns a single
-        value, and 'batch' returns one per item.
-=======
-    reduction: str
-        Specifies the reduction to apply to the output: 'none' | 'mean' | 'batchmean' | 'sum'.
->>>>>>> 03acb3c5
+        Options are 'mean', 'batch', 'batchmean', 'sum'.
+        See pytorch for 'mean', 'sum'. The 'batch' option returns
+        one loss per item in the batch, 'batchmean' returns sum / batch size.
 
     Example
     -------
@@ -562,15 +522,6 @@
 
         confidence = 1 - label_smoothing
 
-<<<<<<< HEAD
-        loss = functools.partial(torch.nn.functional.kl_div, reduction="none")
-        return compute_masked_loss(
-            loss,
-            log_probabilities,
-            true_distribution,
-            length,
-            reduction=reduction,
-=======
         log_probabilities = log_probabilities.view(-1, n_class)
         targets = targets.view(-1)
         with torch.no_grad():
@@ -582,7 +533,6 @@
 
         loss = torch.nn.functional.kl_div(
             log_probabilities, true_distribution, reduction="none"
->>>>>>> 03acb3c5
         )
         loss = loss.masked_fill(ignore.unsqueeze(1), 0)
 
@@ -591,23 +541,14 @@
             return loss.sum().mean()
         elif reduction == "batchmean":
             return loss.sum() / bz
+        elif reduction == "batch":
+            return loss.view(bz, -1).sum(1) / length
         elif reduction == "sum":
             return loss.sum()
         else:
             return loss
     else:
-<<<<<<< HEAD
-        log_probabilities = log_probabilities.view(bz, n_class, time)
-        targets = targets.view(bz, time)
-        loss = functools.partial(
-            torch.nn.functional.nll_loss, ignore_index=pad_idx, reduction="none"
-        )
-        return compute_masked_loss(
-            loss, log_probabilities, targets.long(), length, reduction=reduction
-        )
-=======
         return nll_loss(log_probabilities, targets, length, reduction=reduction)
->>>>>>> 03acb3c5
 
 
 def truncate(predictions, targets, allowed_len_diff=3):
@@ -660,19 +601,12 @@
         computed and returned.
     label_smoothing: float
         The proportion of label smoothing. Should only be used for NLL loss.
-<<<<<<< HEAD
         Ref: Regularizing Neural Networks by Penalizing Confident Output
         Distributions. https://arxiv.org/abs/1701.06548
     reduction : str
-        One of 'mean' or 'batch' or 'none' where 'mean' returns a single value
-        and 'batch' returns one per item in the batch and 'none' returns all.
-=======
-        Ref: Regularizing Neural Networks by Penalizing Confident Output Distributions.
-        https://arxiv.org/abs/1701.06548
-    reduction: str
-        Specifies the reduction to apply to the output loss: 'mean' | 'sum'.
-
->>>>>>> 03acb3c5
+        One of 'mean', 'batch', 'batchmean', 'none' where 'mean' returns a
+        single value and 'batch' returns one per item in the batch and
+        'batchmean' is sum / batch_size and 'none' returns all.
     """
     mask = torch.ones_like(targets)
     if length is not None:
@@ -682,21 +616,15 @@
         if len(targets.shape) == 3:
             mask = mask.unsqueeze(2).repeat(1, 1, targets.shape[2])
 
-<<<<<<< HEAD
     # Compute, then reduce loss
     loss = loss_fn(predictions, targets) * mask
     if reduction == "mean":
-        loss = torch.sum(loss) / torch.sum(mask)
+        loss = loss.sum() / torch.sum(mask)
+    elif reduction == "batchmean":
+        loss = loss.sum() / targets.shape[0]
     elif reduction == "batch":
         N = loss.size(0)
         loss = loss.view(N, -1).sum(1) / mask.view(N, -1).sum(1)
-=======
-    loss = torch.sum(loss_fn(predictions, targets) * mask)
-    if reduction == "mean":
-        loss = loss / torch.sum(mask)
-    if reduction == "batchmean":
-        loss = loss / targets.shape[0]
->>>>>>> 03acb3c5
 
     if label_smoothing == 0:
         return loss
